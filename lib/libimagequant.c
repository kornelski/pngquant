--- conflicted
+++ resolved
@@ -470,10 +470,6 @@
 
 static liq_image *liq_image_create_internal(liq_attr *attr, rgba_pixel* rows[], liq_image_get_rgba_row_callback *row_callback, void *row_callback_user_info, int width, int height, double gamma)
 {
-<<<<<<< HEAD
-    if (!CHECK_STRUCT_TYPE(attr, liq_attr) || width <= 0 || height <= 0 || gamma < 0 || gamma > 1.0) return NULL;
-    if (!rows && !row_callback) {
-=======
     if (!CHECK_STRUCT_TYPE(attr, liq_attr)) {
         return NULL;
     }
@@ -488,7 +484,6 @@
 
     if (!rows && !row_callback) {
         liq_log_error(attr, "missing row data");
->>>>>>> 472b181c
         return NULL;
     }
 
@@ -579,9 +574,6 @@
 LIQ_EXPORT liq_image *liq_image_create_rgba(liq_attr *attr, void* bitmap, int width, int height, double gamma)
 {
     if (!CHECK_STRUCT_TYPE(attr, liq_attr)) return NULL;
-<<<<<<< HEAD
-    if (!CHECK_USER_POINTER(bitmap)) {
-=======
     if (width <= 0 || height <= 0) {
         liq_log_error(attr, "width and height must be > 0");
         return NULL;
@@ -592,7 +584,6 @@
     }
     if (!CHECK_USER_POINTER(bitmap)) {
         liq_log_error(attr, "invalid bitmap pointer");
->>>>>>> 472b181c
         return NULL;
     }
 
@@ -753,16 +744,11 @@
 
 LIQ_EXPORT liq_result *liq_quantize_image(liq_attr *attr, liq_image *img)
 {
-<<<<<<< HEAD
     if (!CHECK_STRUCT_TYPE(attr, liq_attr)) { return NULL; }
-    if (!CHECK_STRUCT_TYPE(img, liq_image)) { return NULL; }
-=======
-    if (!CHECK_STRUCT_TYPE(attr, liq_attr)) return NULL;
     if (!CHECK_STRUCT_TYPE(img, liq_image)) {
         liq_log_error(attr, "invalid image pointer");
         return NULL;
     }
->>>>>>> 472b181c
 
     histogram *hist = get_histogram(img, attr);
     if (!hist) {
