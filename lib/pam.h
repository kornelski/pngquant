/* pam.h - pam (portable alpha map) utility library
 **
 ** Colormap routines.
 **
 ** Copyright (C) 1989, 1991 by Jef Poskanzer.
 ** Copyright (C) 1997 by Greg Roelofs.
 **
 ** Permission to use, copy, modify, and distribute this software and its
 ** documentation for any purpose and without fee is hereby granted, provided
 ** that the above copyright notice appear in all copies and that both that
 ** copyright notice and this permission notice appear in supporting
 ** documentation.  This software is provided "as is" without express or
 ** implied warranty.
 */

#ifndef PAM_H
#define PAM_H

#include <math.h>
#include <assert.h>
#include <stdlib.h>
#include <stdbool.h>

#ifndef MAX
#  define MAX(a,b)  ((a) > (b)? (a) : (b))
#  define MIN(a,b)  ((a) < (b)? (a) : (b))
#endif

#define MAX_DIFF 1e20

#ifndef USE_SSE
<<<<<<< HEAD
   // SSE default on x86_64 and Windows
#  if defined(__SSE__) && (defined(__x86_64__) || defined(__amd64) || defined(WIN32) || defined(__WIN32__) || defined(_WIN64))
=======
#  if defined(__SSE__) && (defined(WIN32) || defined(__WIN32__))
>>>>>>> 8d21a456
#    define USE_SSE 1
#  else
#    define USE_SSE 0
#  endif
#endif

#if USE_SSE
#  include <xmmintrin.h>
#  ifdef _MSC_VER
#    include <intrin.h>
#    define SSE_ALIGN
#  else
#    define SSE_ALIGN __attribute__ ((aligned (16)))
#    define cpuid(func,ax,bx,cx,dx)\
    __asm__ __volatile__ ("cpuid":\
    "=a" (ax), "=b" (bx), "=c" (cx), "=d" (dx) : "a" (func));
#endif
#else
#  define SSE_ALIGN
#endif

#if defined(__GNUC__) || defined (__llvm__)
#define ALWAYS_INLINE __attribute__((always_inline)) inline
#define NEVER_INLINE __attribute__ ((noinline))
#elif defined(_MSC_VER)
#define inline __inline
#define restrict __restrict
#define ALWAYS_INLINE __forceinline
#define NEVER_INLINE __declspec(noinline)
#else
#define ALWAYS_INLINE inline
#define NEVER_INLINE
#endif

/* from pam.h */

typedef struct {
    unsigned char r, g, b, a;
} rgba_pixel;

typedef struct {
    float a, r, g, b;
} SSE_ALIGN f_pixel;

static const double internal_gamma = 0.5499;

LIQ_PRIVATE void to_f_set_gamma(float gamma_lut[], const double gamma);

/**
 Converts 8-bit color to internal gamma and premultiplied alpha.
 (premultiplied color space is much better for blending of semitransparent colors)
 */
ALWAYS_INLINE static f_pixel to_f(const float gamma_lut[], const rgba_pixel px);
inline static f_pixel to_f(const float gamma_lut[], const rgba_pixel px)
{
    float a = px.a/255.f;

    return (f_pixel) {
        .a = a,
        .r = gamma_lut[px.r]*a,
        .g = gamma_lut[px.g]*a,
        .b = gamma_lut[px.b]*a,
    };
}

inline static rgba_pixel to_rgb(const float gamma, const f_pixel px)
{
    if (px.a < 1.f/256.f) {
        return (rgba_pixel){0,0,0,0};
    }

    float r = px.r / px.a,
          g = px.g / px.a,
          b = px.b / px.a,
          a = px.a;

    r = powf(r, gamma/internal_gamma);
    g = powf(g, gamma/internal_gamma);
    b = powf(b, gamma/internal_gamma);

    // 256, because numbers are in range 1..255.9999… rounded down
    r *= 256.f;
    g *= 256.f;
    b *= 256.f;
    a *= 256.f;

    return (rgba_pixel){
        .r = r>=255.f ? 255 : r,
        .g = g>=255.f ? 255 : g,
        .b = b>=255.f ? 255 : b,
        .a = a>=255.f ? 255 : a,
    };
}

ALWAYS_INLINE static double colordifference_ch(const double x, const double y, const double alphas);
inline static double colordifference_ch(const double x, const double y, const double alphas)
{
    // maximum of channel blended on white, and blended on black
    // premultiplied alpha and backgrounds 0/1 shorten the formula
    const double black = x-y, white = black+alphas;
    return black*black + white*white;
}

ALWAYS_INLINE static float colordifference_stdc(const f_pixel px, const f_pixel py);
inline static float colordifference_stdc(const f_pixel px, const f_pixel py)
{
    // px_b.rgb = px.rgb + 0*(1-px.a) // blend px on black
    // px_b.a   = px.a   + 1*(1-px.a)
    // px_w.rgb = px.rgb + 1*(1-px.a) // blend px on white
    // px_w.a   = px.a   + 1*(1-px.a)

    // px_b.rgb = px.rgb              // difference same as in opaque RGB
    // px_b.a   = 1
    // px_w.rgb = px.rgb - px.a       // difference simplifies to formula below
    // px_w.a   = 1

    // (px.rgb - px.a) - (py.rgb - py.a)
    // (px.rgb - py.rgb) + (py.a - px.a)

    const double alphas = py.a-px.a;
    return colordifference_ch(px.r, py.r, alphas) +
           colordifference_ch(px.g, py.g, alphas) +
           colordifference_ch(px.b, py.b, alphas);
}

ALWAYS_INLINE static double min_colordifference_ch(const double x, const double y, const double alphas);
inline static double min_colordifference_ch(const double x, const double y, const double alphas)
{
    const double black = x-y, white = black+alphas;
    return MIN(black*black , white*white) * 2.f;
}

/* least possible difference between colors (difference varies depending on background they're blended on) */
ALWAYS_INLINE static float min_colordifference(const f_pixel px, const f_pixel py);
inline static float min_colordifference(const f_pixel px, const f_pixel py)
{
    const double alphas = py.a-px.a;
    return min_colordifference_ch(px.r, py.r, alphas) +
           min_colordifference_ch(px.g, py.g, alphas) +
           min_colordifference_ch(px.b, py.b, alphas);
}

ALWAYS_INLINE static float colordifference(f_pixel px, f_pixel py);
inline static float colordifference(f_pixel px, f_pixel py)
{
#if USE_SSE
#ifdef _MSC_VER
    /* In MSVC we cannot use the align attribute in parameters.
     * This is used a lot, so we just use an unaligned load.
     * Also the compiler incorrectly inlines vpx and vpy without
     * the volatile when optimization is applied for x86_64. */
    const volatile __m128 vpx = _mm_loadu_ps((const float*)&px);
    const volatile __m128 vpy = _mm_loadu_ps((const float*)&py);
#else
    const __m128 vpx = _mm_load_ps((const float*)&px);
    const __m128 vpy = _mm_load_ps((const float*)&py);
#endif

    // y.a - x.a
    __m128 alphas = _mm_sub_ss(vpy, vpx);
    alphas = _mm_shuffle_ps(alphas,alphas,0); // copy first to all four

    __m128 onblack = _mm_sub_ps(vpx, vpy); // x - y
    __m128 onwhite = _mm_add_ps(onblack, alphas); // x - y + (y.a - x.a)

    onblack = _mm_mul_ps(onblack, onblack);
    onwhite = _mm_mul_ps(onwhite, onwhite);
    const __m128 max = _mm_add_ps(onwhite, onblack);

    // add rgb, not a
    const __m128 maxhl = _mm_movehl_ps(max, max);
    const __m128 tmp = _mm_add_ps(max, maxhl);
    const __m128 sum = _mm_add_ss(maxhl, _mm_shuffle_ps(tmp, tmp, 1));

    const float res = _mm_cvtss_f32(sum);
    assert(fabs(res - colordifference_stdc(px,py)) < 0.001);
    return res;
#else
    return colordifference_stdc(px,py);
#endif
}

/* from pamcmap.h */
union rgba_as_int {
    rgba_pixel rgba;
    unsigned int l;
};

typedef struct {
    f_pixel acolor;
    float adjusted_weight,   // perceptual weight changed to tweak how mediancut selects colors
          perceptual_weight; // number of pixels weighted by importance of different areas of the picture

    float color_weight;      // these two change every time histogram subset is sorted
    union {
        unsigned int sort_value;
        unsigned char likely_colormap_index;
    } tmp;
} hist_item;

typedef struct {
    hist_item *achv;
    void (*free)(void*);
    double total_perceptual_weight;
    unsigned int size;
    unsigned int ignorebits;
} histogram;

typedef struct {
    f_pixel acolor;
    float popularity;
} colormap_item;

typedef struct colormap {
    unsigned int colors;
    void* (*malloc)(size_t);
    void (*free)(void*);
    struct colormap *subset_palette;
    colormap_item palette[];
} colormap;

struct acolorhist_arr_item {
    union rgba_as_int color;
    float perceptual_weight;
};

struct acolorhist_arr_head {
    unsigned int used, capacity;
    struct {
        union rgba_as_int color;
        float perceptual_weight;
    } inline1, inline2;
    struct acolorhist_arr_item *other_items;
};

struct acolorhash_table {
    struct mempool *mempool;
    unsigned int ignorebits, maxcolors, colors, cols, rows;
    unsigned int hash_size;
    unsigned int freestackp;
    struct acolorhist_arr_item *freestack[512];
    struct acolorhist_arr_head buckets[];
};

LIQ_PRIVATE void pam_freeacolorhash(struct acolorhash_table *acht);
LIQ_PRIVATE struct acolorhash_table *pam_allocacolorhash(unsigned int maxcolors, unsigned int surface, unsigned int ignorebits, void* (*malloc)(size_t), void (*free)(void*));
LIQ_PRIVATE histogram *pam_acolorhashtoacolorhist(const struct acolorhash_table *acht, const double gamma, void* (*malloc)(size_t), void (*free)(void*));
LIQ_PRIVATE bool pam_computeacolorhash(struct acolorhash_table *acht, const rgba_pixel *const pixels[], unsigned int cols, unsigned int rows, const unsigned char *importance_map);

LIQ_PRIVATE void pam_freeacolorhist(histogram *h);

LIQ_PRIVATE colormap *pam_colormap(unsigned int colors, void* (*malloc)(size_t), void (*free)(void*));
LIQ_PRIVATE colormap *pam_duplicate_colormap(colormap *map);
LIQ_PRIVATE void pam_freecolormap(colormap *c);

#endif<|MERGE_RESOLUTION|>--- conflicted
+++ resolved
@@ -29,12 +29,7 @@
 #define MAX_DIFF 1e20
 
 #ifndef USE_SSE
-<<<<<<< HEAD
-   // SSE default on x86_64 and Windows
-#  if defined(__SSE__) && (defined(__x86_64__) || defined(__amd64) || defined(WIN32) || defined(__WIN32__) || defined(_WIN64))
-=======
 #  if defined(__SSE__) && (defined(WIN32) || defined(__WIN32__))
->>>>>>> 8d21a456
 #    define USE_SSE 1
 #  else
 #    define USE_SSE 0
